open Unix
open Common
<<<<<<< HEAD
=======
open Crypto
open Tree

type commit = {
  tree: string;
  author: string;
  date: string;
  message: string;
  parents: string list;
}

type blob = string

type index = (string * string) list

let perm = 0o777
>>>>>>> cd3c3c37

(***************************** Generic Helpers ********************************)
(******************************************************************************)

(* returns true if the path contains an initialized Cml repo,
 * otherwise returns false *)
let cml_initialized (path : string) : bool =
  Sys.file_exists (path^".cml")

(* returns true if the current directory (or parent) is an initialized Cml repo,
 * otherwise returns false *)
let cml_initialized_r path =
  try match Filesystem.cml_path path with
    | Some _ -> true
    | None -> false
  with
  | Fatal _ -> false

let current_dir () =
  Filename.basename (Sys.getcwd ())

(* returns whether the given argument is a flag (if arg is of the form
 * dash [-] followed by any number of characters > 0) *)
let arg_is_flag arg =
  let r = Str.regexp "^-.*" in
  Str.string_match r arg 0

(* precondition: [arg] is a flag.
 * postcondition: returns the list of flags from the argument.
 * example: [get_flags_from_arg "-hi" ~ ["h"; "i"]]
 * example: [get_flags_from_arg "--hi" ~ ["hi"]] *)
let get_flags_from_arg arg =
  let r_double_dash = Str.regexp "^--" in
  let r_single_dash = Str.regexp "^-" in
  if Str.string_match r_double_dash arg 0 then
    [Str.replace_first r_double_dash "" arg]
  else
    Str.replace_first r_single_dash "" arg |> Str.split (Str.regexp "")

<<<<<<< HEAD
=======
(* recursively delete the empty directories in the [path] *)
let rec remove_empty_dirs path =
  let check_remove_empty files =
    match files with
    | [||] -> Unix.rmdir path
    | [|".DS_Store"|] -> Sys.remove (path^"/"^".DS_Store"); Unix.rmdir path
    | _ -> ()
  in
  let remove_empty_dirs_helper file =
    let file_path = path^"/"^file in
    if try Sys.is_directory file_path with _ -> false then
      remove_empty_dirs file_path
    else ()
  in
  let files = Sys.readdir path in
  Array.iter remove_empty_dirs_helper files;
  let files' = Sys.readdir path in
  check_remove_empty files'

(************************ Object Creation & Parsing  **************************)
(******************************************************************************)

(* creates a blob object for the given file. Returns the hash. *)
let create_blob (file_name: string) : string =
  let hsh = hash file_name in
  let (d1,path) = split_hash hsh in
  let _ =  if Sys.file_exists (".cml/objects/"^d1) then () else mkdir (".cml/objects/"^d1) perm in
  open_out path |> close_out; compress file_name path; hsh

(* creates a commit object for the given commit. Returns the hash. *)
let create_commit (ptr : string) (user : string) (date : string) (msg: string) (parents : string list) : string =
  let rec write_commit oc = function
    | [] -> close_out oc
    | h::t -> Printf.fprintf oc "%s\n" h; write_commit oc t
  in
  let temp_name = ".cml/temp_commit"^ptr in
  let oc = open_out temp_name in
  let parents' = List.fold_left (fun acc p -> acc^" "^p) "" parents |> String.trim in
  let lines = [ptr; user; date; msg; parents'] in
  let _ = write_commit oc lines in
  let hsh = hash temp_name in
  let (d1,path) = split_hash hsh in
  let _ = if Sys.file_exists (".cml/objects/"^d1) then () else mkdir (".cml/objects/"^d1) perm in
  Sys.rename temp_name path; hsh

(* returns a commit record for the given commit ptr *)
let parse_commit (ptr : string) : commit =
  try
    let (_,path) = split_hash ptr in
    let ch = open_in path in
    let tree = input_line ch in
    let user = input_line ch in
    let time = input_line ch in
    let msg = input_line ch in
    let parents = input_line ch |> Str.split (Str.regexp " ") in close_in ch;
      {tree=tree; author=user; date=time; message=msg; parents=parents}
  with
    | Sys_error _ -> raise (Fatal ("commit - "^ptr^": not found"))
    | Invalid_argument _ -> raise (Fatal ("commit - "^ptr^": not valid"))
    | End_of_file -> raise (Fatal ("commit - "^ptr^": corrupted"))

(* takes a commit hash and returns the index of the commit *)
let get_commit_index (ptr : string) : index =
  try
    let commit = parse_commit ptr in
    Tree.read_tree "" commit.tree |> Tree.tree_to_index
  with
    | Tree_ex _ -> raise (Fatal ("commit - " ^ ptr ^ " is corrupted"))

(**************************** HEAD Ptr Manipulation ***************************)
(******************************************************************************)

(* returns the current HEAD of the cml repository *)
let get_head () : string =
	try
		let st_ch = open_in ".cml/HEAD" in
		let path = ".cml/" ^ input_line st_ch in
		close_in st_ch;
		let ed_ch = open_in path in
		let head = input_line ed_ch in
		close_in ed_ch; head
	with
		| Sys_error _ -> raise (Fatal "HEAD not found")
    | End_of_file -> raise (Fatal "HEAD not initialized")

(* sets the HEAD of the cml repository *)
let set_head (commit_hash : string) : unit =
	try
		let st_ch = open_in ".cml/HEAD" in
		let path = ".cml/" ^ input_line st_ch in
		close_in st_ch;
		let out_ch = open_out path in
		output_string out_ch commit_hash; close_out out_ch
	with
		| Sys_error _ -> raise (Fatal "could not set HEAD")
		| End_of_file -> raise (Fatal "HEAD not initialized")

(* sets the HEAD of the cml repository to a commit hash *)
let set_detached_head (commit_hash : string) : unit =
  try
    let oc = open_out ".cml/HEAD" in
    output_string oc commit_hash; close_out oc
  with
    | Sys_error _ -> raise (Fatal "could not set detached HEAD")

(* returns the commit hash the head was detached at *)
let get_detached_head () : string =
  try
    let ic = open_in ".cml/HEAD" in
    let raw = input_line ic in
    close_in ic; raw
  with
  | Sys_error _ -> raise (Fatal "could not get detached HEAD")

(* returns true if repo currently is in detached head mode, else false *)
let detached_head () : bool =
  let raw = get_detached_head () in
  String.sub raw 0 4 <> "head"

(* returns correct head depending on detached_head mode *)
let get_head_safe () =
  if detached_head () then get_detached_head ()
  else get_head ()

(* returns the HASH of a head of the given branch *)
let get_branch_ptr (branch_name : string) : string =
	try
		let in_ch = open_in (".cml/heads/" ^ branch_name) in
		let ptr = input_line in_ch in
		close_in in_ch; ptr
	with
		| Sys_error _ -> raise (Fatal ("branch "^branch_name^" not found"))
		| End_of_file -> raise (Fatal (branch_name^" ptr not set"))

(* initializes a given commit to a given branch name *)
let set_branch_ptr (branch_name : string) (commit_hash : string) : unit =
	try
		let out_ch = open_out (".cml/heads/" ^ branch_name) in
		output_string out_ch commit_hash; close_out out_ch
	with
		| Sys_error _ -> raise (Fatal "write error")

(* overwrites file with version added to supplied index
 * if the file is not in the index, do nothing *)
let checkout_file (file_name : string) (idx : index) : unit =
  try
    let obj_path = get_object_path (List.assoc file_name idx) in
    decompress obj_path file_name
  with
    | Not_found -> ()

(***************************** Index Manipulation *****************************)
(******************************************************************************)

(* returns the index which is a list that maps tracked filenames
* to their most recent hash string value *)
let get_index () : index =
  try
    let rec parse_index acc ch =
      try
        let raw = input_line ch in let split = String.index raw ' ' in
        let file_path = String.sub raw 0 split in
        let hash = String.sub raw (split+1) (String.length raw - (split+1)) in
          parse_index ((file_path,hash)::acc) ch
      with
        End_of_file -> close_in ch; acc
    in parse_index [] (open_in ".cml/index")
  with
    | Sys_error _ -> []

(* updates the index by adding a new mapping *)
let update_index (map : string * string) (idx : index) : index =
  map :: (List.remove_assoc (fst map) idx)


(* initializes an index in the cml directory *)
let set_index (idx : index) : unit =
  let rec write_index ch = function
    | [] -> close_out ch
    | (f,h)::t -> output_string ch (f^" "^h^"\n"); write_index ch t
  in
  write_index (open_out ".cml/index") idx

(* removes [rm_files] list from the index *)
let rm_files_from_idx rm_files =
  let cwd = Sys.getcwd () in
  chdir_to_cml ();
  let idx = get_index () in
  let idx' = List.filter (fun (s,_) -> not (List.mem s rm_files)) idx in
  set_index idx';
  Sys.chdir cwd

(* removes [rm_files] list from the repository (deletes physical files).
 * the files given must be the path from .cml repo *)
let rm_files_from_repo rm_files =
  let cwd = Sys.getcwd () in
  chdir_to_cml ();
  List.iter Sys.remove rm_files;
  Sys.chdir cwd

(* adds [add_files] list from the index *)
let add_files_to_idx add_files =
  let acc_idx acc file =
    let hsh = create_blob file in
    if List.mem (file,hsh) acc then
      acc
    else
      update_index (file,hsh) acc
  in
  let cwd = Sys.getcwd () in
  chdir_to_cml ();
  let idx = get_index () in
  let idx' = List.fold_left acc_idx idx add_files in
  set_index idx';
  Sys.chdir cwd

(****************************** File Fetching *********************************)
(******************************************************************************)

(* returns true if dir is known link, or if is .cml *)
let is_bad_dir name =
  let temp =
    try
      let st = String.rindex name '/' in
      String.sub name (st + 1) (String.length name - st - 1)
    with
      Not_found -> name
  in match temp with
    | "." | ".." | ".cml" -> true
    | _ -> false

(* returns true if the file is an ignored file *)
let is_ignored_file ignored_files file =
  List.mem file ignored_files

(* returns a list of all files in working repo by absolute path *)
let rec get_all_files (dirs : string list) (acc : string list) : string list =
  let rec loop ignored dir_h path files directories =
    try
      let temp = readdir dir_h in
      if is_ignored_file ignored temp then
        loop ignored dir_h path files directories
      else begin
        let fn = (if path = "" || path = "./" then temp else (path^"/"^temp)) in
        if Sys.is_directory fn then
          loop ignored dir_h path files (fn::directories)
        else
          loop ignored dir_h path (fn::files) directories
      end
    with
      End_of_file -> closedir dir_h; (files, directories)
  in match dirs with
    | [] -> List.sort (Pervasives.compare) acc
    | dir_name::t ->
      begin
        if is_bad_dir dir_name then
          get_all_files t acc
        else
          let dir_h = opendir dir_name in
          let (files, directories) = loop [".DS_Store"] dir_h dir_name acc [] in
          get_all_files (t@directories) files
      end

(* returns a list of all files staged (added) for commit *)
(* precondition: all files have objects in [.cml/objects/] *)
let rec get_staged (idx : index) (commit_idx : index) : string list =
  let find_staged acc (f,h) =
    let hash = try List.assoc f commit_idx with Not_found -> "nil" in
    if hash = h then acc else f::acc
  in
  List.fold_left find_staged [] idx |> List.sort (Pervasives.compare)
>>>>>>> cd3c3c37


<<<<<<< HEAD

=======
(* returns a list of changed files (different from the working index) *)
let get_changed (cwd : string list) (idx : index) : string list =
  let find_changed acc fn =
    try
      let old_hash = List.assoc fn idx in
      let new_hash = hash fn in
      if old_hash = new_hash then acc else fn::acc
    with
    | Not_found -> acc
  in
  List.fold_left find_changed [] cwd |> List.sort (Pervasives.compare)

(* returns a list of untracked files (i.e. not in the index) *)
let get_untracked (cwd : string list) (idx : index) : string list =
  let find_untracked acc fn =
    try
      let _ = List.assoc fn idx in acc
    with
    | Not_found -> fn::acc
  in
  List.fold_left find_untracked [] cwd |> List.sort (Pervasives.compare)

(******************************** Branching ***********************************)
(******************************************************************************)

(* validate the branch name *)
let validate_branch (branch : string) : unit =
  if branch.[0] = '.' || branch.[0] = '-' then
    raise (Fatal "invalid branch name")
  else ()

(* returns a list of all branches in alphabetical order*)
let get_branches () : string list =
  let rec branch_loop acc q =
    match q with
    | []   -> acc
    | h::t -> begin
      let temp = ".cml/heads/"^h in
      if Sys.is_directory temp then
        let subs = Sys.readdir temp |> Array.to_list
        |> List.map (fun f -> h^"/"^f) in branch_loop acc t@subs
      else
        branch_loop (h::acc) t
    end
  in
  Sys.readdir ".cml/heads" |> Array.to_list |> branch_loop [] |>
  List.sort (Pervasives.compare)

(* returns string of name of the current branch *)
let get_current_branch () : string =
  try
    let ch = open_in ".cml/HEAD" in
    let raw = input_line ch in
    let _ = close_in ch in
    let split = (String.index raw '/') + 1 in
    String.sub raw split (String.length raw - split)
  with
    | Sys_error _ -> raise (Fatal "HEAD not found")
    | End_of_file -> raise (Fatal "HEAD not initialized")

(* returns the head pointer of the branch *)
let get_branch branch =
  let branch_path = ".cml/heads/"^branch in
  if Sys.file_exists branch_path then
    try
      let ic = open_in branch_path in
      let head = input_line ic in
      close_in ic;
      head
    with
      | _ -> raise (Fatal ("Could not find branch '"^branch^"'"))
  else
    raise (Fatal ("Branch '"^branch^"' does not exist"))

(* returns the index of the branch *)
let get_branch_index branch =
  let commit = parse_commit (get_branch branch) in
  Tree.read_tree "" commit.tree |> Tree.tree_to_index

(* recursively creates branch sub-directories as needed *)
let rec branch_help (path : string) (branch : string) : out_channel =
  try
    let slash = String.index branch '/' in
    let dir = String.sub branch 0 slash in
    let prefix = path^dir in
    if not (Sys.file_exists prefix) then mkdir prefix perm;
    String.sub branch (slash+1) ((String.length branch) - (slash+1)) |>
      branch_help (prefix^"/")
  with
  | Not_found -> open_out (path^"/"^branch)

(* create a new branch if it doesn't exist *)
let create_branch (branch : string) (ptr : string) : unit =
  if (get_branches () |> List.mem branch) then
    raise (Fatal ("a branch named "^branch^" already exists"))
  else
    let _ = validate_branch branch in
    let ch = begin
      if String.contains branch '/' then
        branch_help ".cml/heads/" branch
      else
        open_out (".cml/heads/"^branch)
    end in
    let _ = output_string ch ptr in close_out ch

(* delete a branch if it exists *)
let delete_branch (branch : string) : unit =
  if branch = get_current_branch () then
    raise (Fatal ("cannot delete branch '"^branch^"'"))
  else
    try
      if (get_branches () |> List.mem branch) then
        let _ = Sys.remove (".cml/heads/"^branch) in
        print ("Deleted branch "^branch^"")
      else
        raise (Fatal ("branch '"^branch^"' not found"))
    with
    | Sys_error _ -> raise (Fatal "cannot perform such an operation")

(* switch current working branch *)
(* precondition: [branch] exists *)
let switch_branch (branch : string) (isdetached : bool) : unit =
  let cur = if isdetached then "" else get_current_branch () in
  if cur = branch then
    print ("Already on branch '"^branch^"'")
  else
    let ch = open_out ".cml/HEAD" in
    output_string ch ("heads/"^branch); close_out ch;
    print ("Switched to branch '"^branch^"'")

(* switches state of repo to state of given commit_hash *)
let switch_version (is_hard : bool) (commit_hash : string) : unit =
  let nhead = parse_commit commit_hash in
  let ntree = Tree.read_tree "" nhead.tree in
  let nindex = Tree.tree_to_index ntree in
  let ohead = parse_commit (get_head ()) in
  let oindex = Tree.read_tree "" ohead.tree |> Tree.tree_to_index in
  let idx = begin
    if is_hard then
      let _ = List.iter (fun (fn, hn) -> Sys.remove fn ) oindex in nindex
    else oindex
  end in
  Tree.recreate_tree "" ntree;
  remove_empty_dirs "./";
  set_index idx
>>>>>>> cd3c3c37

(******************************** User Info ***********************************)
(******************************************************************************)

(* fetch the user info (username) *)
let get_user_info () : string =
  try
    let ch = open_in ".cml/config" in
    let raw = input_line ch in
    let split = (String.index raw ' ') + 1 in
    close_in ch; String.sub raw split (String.length raw - split)
  with
  | Sys_error _ -> raise (Fatal "username not set, set with [--user <name>]")

(* set the user info (username) *)
let set_user_info (name : string) : unit =
  let ch = open_out ".cml/config" in
  output_string ch ("user: "^name^"\n"); close_out ch<|MERGE_RESOLUTION|>--- conflicted
+++ resolved
@@ -1,24 +1,5 @@
 open Unix
 open Common
-<<<<<<< HEAD
-=======
-open Crypto
-open Tree
-
-type commit = {
-  tree: string;
-  author: string;
-  date: string;
-  message: string;
-  parents: string list;
-}
-
-type blob = string
-
-type index = (string * string) list
-
-let perm = 0o777
->>>>>>> cd3c3c37
 
 (***************************** Generic Helpers ********************************)
 (******************************************************************************)
@@ -58,432 +39,6 @@
   else
     Str.replace_first r_single_dash "" arg |> Str.split (Str.regexp "")
 
-<<<<<<< HEAD
-=======
-(* recursively delete the empty directories in the [path] *)
-let rec remove_empty_dirs path =
-  let check_remove_empty files =
-    match files with
-    | [||] -> Unix.rmdir path
-    | [|".DS_Store"|] -> Sys.remove (path^"/"^".DS_Store"); Unix.rmdir path
-    | _ -> ()
-  in
-  let remove_empty_dirs_helper file =
-    let file_path = path^"/"^file in
-    if try Sys.is_directory file_path with _ -> false then
-      remove_empty_dirs file_path
-    else ()
-  in
-  let files = Sys.readdir path in
-  Array.iter remove_empty_dirs_helper files;
-  let files' = Sys.readdir path in
-  check_remove_empty files'
-
-(************************ Object Creation & Parsing  **************************)
-(******************************************************************************)
-
-(* creates a blob object for the given file. Returns the hash. *)
-let create_blob (file_name: string) : string =
-  let hsh = hash file_name in
-  let (d1,path) = split_hash hsh in
-  let _ =  if Sys.file_exists (".cml/objects/"^d1) then () else mkdir (".cml/objects/"^d1) perm in
-  open_out path |> close_out; compress file_name path; hsh
-
-(* creates a commit object for the given commit. Returns the hash. *)
-let create_commit (ptr : string) (user : string) (date : string) (msg: string) (parents : string list) : string =
-  let rec write_commit oc = function
-    | [] -> close_out oc
-    | h::t -> Printf.fprintf oc "%s\n" h; write_commit oc t
-  in
-  let temp_name = ".cml/temp_commit"^ptr in
-  let oc = open_out temp_name in
-  let parents' = List.fold_left (fun acc p -> acc^" "^p) "" parents |> String.trim in
-  let lines = [ptr; user; date; msg; parents'] in
-  let _ = write_commit oc lines in
-  let hsh = hash temp_name in
-  let (d1,path) = split_hash hsh in
-  let _ = if Sys.file_exists (".cml/objects/"^d1) then () else mkdir (".cml/objects/"^d1) perm in
-  Sys.rename temp_name path; hsh
-
-(* returns a commit record for the given commit ptr *)
-let parse_commit (ptr : string) : commit =
-  try
-    let (_,path) = split_hash ptr in
-    let ch = open_in path in
-    let tree = input_line ch in
-    let user = input_line ch in
-    let time = input_line ch in
-    let msg = input_line ch in
-    let parents = input_line ch |> Str.split (Str.regexp " ") in close_in ch;
-      {tree=tree; author=user; date=time; message=msg; parents=parents}
-  with
-    | Sys_error _ -> raise (Fatal ("commit - "^ptr^": not found"))
-    | Invalid_argument _ -> raise (Fatal ("commit - "^ptr^": not valid"))
-    | End_of_file -> raise (Fatal ("commit - "^ptr^": corrupted"))
-
-(* takes a commit hash and returns the index of the commit *)
-let get_commit_index (ptr : string) : index =
-  try
-    let commit = parse_commit ptr in
-    Tree.read_tree "" commit.tree |> Tree.tree_to_index
-  with
-    | Tree_ex _ -> raise (Fatal ("commit - " ^ ptr ^ " is corrupted"))
-
-(**************************** HEAD Ptr Manipulation ***************************)
-(******************************************************************************)
-
-(* returns the current HEAD of the cml repository *)
-let get_head () : string =
-	try
-		let st_ch = open_in ".cml/HEAD" in
-		let path = ".cml/" ^ input_line st_ch in
-		close_in st_ch;
-		let ed_ch = open_in path in
-		let head = input_line ed_ch in
-		close_in ed_ch; head
-	with
-		| Sys_error _ -> raise (Fatal "HEAD not found")
-    | End_of_file -> raise (Fatal "HEAD not initialized")
-
-(* sets the HEAD of the cml repository *)
-let set_head (commit_hash : string) : unit =
-	try
-		let st_ch = open_in ".cml/HEAD" in
-		let path = ".cml/" ^ input_line st_ch in
-		close_in st_ch;
-		let out_ch = open_out path in
-		output_string out_ch commit_hash; close_out out_ch
-	with
-		| Sys_error _ -> raise (Fatal "could not set HEAD")
-		| End_of_file -> raise (Fatal "HEAD not initialized")
-
-(* sets the HEAD of the cml repository to a commit hash *)
-let set_detached_head (commit_hash : string) : unit =
-  try
-    let oc = open_out ".cml/HEAD" in
-    output_string oc commit_hash; close_out oc
-  with
-    | Sys_error _ -> raise (Fatal "could not set detached HEAD")
-
-(* returns the commit hash the head was detached at *)
-let get_detached_head () : string =
-  try
-    let ic = open_in ".cml/HEAD" in
-    let raw = input_line ic in
-    close_in ic; raw
-  with
-  | Sys_error _ -> raise (Fatal "could not get detached HEAD")
-
-(* returns true if repo currently is in detached head mode, else false *)
-let detached_head () : bool =
-  let raw = get_detached_head () in
-  String.sub raw 0 4 <> "head"
-
-(* returns correct head depending on detached_head mode *)
-let get_head_safe () =
-  if detached_head () then get_detached_head ()
-  else get_head ()
-
-(* returns the HASH of a head of the given branch *)
-let get_branch_ptr (branch_name : string) : string =
-	try
-		let in_ch = open_in (".cml/heads/" ^ branch_name) in
-		let ptr = input_line in_ch in
-		close_in in_ch; ptr
-	with
-		| Sys_error _ -> raise (Fatal ("branch "^branch_name^" not found"))
-		| End_of_file -> raise (Fatal (branch_name^" ptr not set"))
-
-(* initializes a given commit to a given branch name *)
-let set_branch_ptr (branch_name : string) (commit_hash : string) : unit =
-	try
-		let out_ch = open_out (".cml/heads/" ^ branch_name) in
-		output_string out_ch commit_hash; close_out out_ch
-	with
-		| Sys_error _ -> raise (Fatal "write error")
-
-(* overwrites file with version added to supplied index
- * if the file is not in the index, do nothing *)
-let checkout_file (file_name : string) (idx : index) : unit =
-  try
-    let obj_path = get_object_path (List.assoc file_name idx) in
-    decompress obj_path file_name
-  with
-    | Not_found -> ()
-
-(***************************** Index Manipulation *****************************)
-(******************************************************************************)
-
-(* returns the index which is a list that maps tracked filenames
-* to their most recent hash string value *)
-let get_index () : index =
-  try
-    let rec parse_index acc ch =
-      try
-        let raw = input_line ch in let split = String.index raw ' ' in
-        let file_path = String.sub raw 0 split in
-        let hash = String.sub raw (split+1) (String.length raw - (split+1)) in
-          parse_index ((file_path,hash)::acc) ch
-      with
-        End_of_file -> close_in ch; acc
-    in parse_index [] (open_in ".cml/index")
-  with
-    | Sys_error _ -> []
-
-(* updates the index by adding a new mapping *)
-let update_index (map : string * string) (idx : index) : index =
-  map :: (List.remove_assoc (fst map) idx)
-
-
-(* initializes an index in the cml directory *)
-let set_index (idx : index) : unit =
-  let rec write_index ch = function
-    | [] -> close_out ch
-    | (f,h)::t -> output_string ch (f^" "^h^"\n"); write_index ch t
-  in
-  write_index (open_out ".cml/index") idx
-
-(* removes [rm_files] list from the index *)
-let rm_files_from_idx rm_files =
-  let cwd = Sys.getcwd () in
-  chdir_to_cml ();
-  let idx = get_index () in
-  let idx' = List.filter (fun (s,_) -> not (List.mem s rm_files)) idx in
-  set_index idx';
-  Sys.chdir cwd
-
-(* removes [rm_files] list from the repository (deletes physical files).
- * the files given must be the path from .cml repo *)
-let rm_files_from_repo rm_files =
-  let cwd = Sys.getcwd () in
-  chdir_to_cml ();
-  List.iter Sys.remove rm_files;
-  Sys.chdir cwd
-
-(* adds [add_files] list from the index *)
-let add_files_to_idx add_files =
-  let acc_idx acc file =
-    let hsh = create_blob file in
-    if List.mem (file,hsh) acc then
-      acc
-    else
-      update_index (file,hsh) acc
-  in
-  let cwd = Sys.getcwd () in
-  chdir_to_cml ();
-  let idx = get_index () in
-  let idx' = List.fold_left acc_idx idx add_files in
-  set_index idx';
-  Sys.chdir cwd
-
-(****************************** File Fetching *********************************)
-(******************************************************************************)
-
-(* returns true if dir is known link, or if is .cml *)
-let is_bad_dir name =
-  let temp =
-    try
-      let st = String.rindex name '/' in
-      String.sub name (st + 1) (String.length name - st - 1)
-    with
-      Not_found -> name
-  in match temp with
-    | "." | ".." | ".cml" -> true
-    | _ -> false
-
-(* returns true if the file is an ignored file *)
-let is_ignored_file ignored_files file =
-  List.mem file ignored_files
-
-(* returns a list of all files in working repo by absolute path *)
-let rec get_all_files (dirs : string list) (acc : string list) : string list =
-  let rec loop ignored dir_h path files directories =
-    try
-      let temp = readdir dir_h in
-      if is_ignored_file ignored temp then
-        loop ignored dir_h path files directories
-      else begin
-        let fn = (if path = "" || path = "./" then temp else (path^"/"^temp)) in
-        if Sys.is_directory fn then
-          loop ignored dir_h path files (fn::directories)
-        else
-          loop ignored dir_h path (fn::files) directories
-      end
-    with
-      End_of_file -> closedir dir_h; (files, directories)
-  in match dirs with
-    | [] -> List.sort (Pervasives.compare) acc
-    | dir_name::t ->
-      begin
-        if is_bad_dir dir_name then
-          get_all_files t acc
-        else
-          let dir_h = opendir dir_name in
-          let (files, directories) = loop [".DS_Store"] dir_h dir_name acc [] in
-          get_all_files (t@directories) files
-      end
-
-(* returns a list of all files staged (added) for commit *)
-(* precondition: all files have objects in [.cml/objects/] *)
-let rec get_staged (idx : index) (commit_idx : index) : string list =
-  let find_staged acc (f,h) =
-    let hash = try List.assoc f commit_idx with Not_found -> "nil" in
-    if hash = h then acc else f::acc
-  in
-  List.fold_left find_staged [] idx |> List.sort (Pervasives.compare)
->>>>>>> cd3c3c37
-
-
-<<<<<<< HEAD
-
-=======
-(* returns a list of changed files (different from the working index) *)
-let get_changed (cwd : string list) (idx : index) : string list =
-  let find_changed acc fn =
-    try
-      let old_hash = List.assoc fn idx in
-      let new_hash = hash fn in
-      if old_hash = new_hash then acc else fn::acc
-    with
-    | Not_found -> acc
-  in
-  List.fold_left find_changed [] cwd |> List.sort (Pervasives.compare)
-
-(* returns a list of untracked files (i.e. not in the index) *)
-let get_untracked (cwd : string list) (idx : index) : string list =
-  let find_untracked acc fn =
-    try
-      let _ = List.assoc fn idx in acc
-    with
-    | Not_found -> fn::acc
-  in
-  List.fold_left find_untracked [] cwd |> List.sort (Pervasives.compare)
-
-(******************************** Branching ***********************************)
-(******************************************************************************)
-
-(* validate the branch name *)
-let validate_branch (branch : string) : unit =
-  if branch.[0] = '.' || branch.[0] = '-' then
-    raise (Fatal "invalid branch name")
-  else ()
-
-(* returns a list of all branches in alphabetical order*)
-let get_branches () : string list =
-  let rec branch_loop acc q =
-    match q with
-    | []   -> acc
-    | h::t -> begin
-      let temp = ".cml/heads/"^h in
-      if Sys.is_directory temp then
-        let subs = Sys.readdir temp |> Array.to_list
-        |> List.map (fun f -> h^"/"^f) in branch_loop acc t@subs
-      else
-        branch_loop (h::acc) t
-    end
-  in
-  Sys.readdir ".cml/heads" |> Array.to_list |> branch_loop [] |>
-  List.sort (Pervasives.compare)
-
-(* returns string of name of the current branch *)
-let get_current_branch () : string =
-  try
-    let ch = open_in ".cml/HEAD" in
-    let raw = input_line ch in
-    let _ = close_in ch in
-    let split = (String.index raw '/') + 1 in
-    String.sub raw split (String.length raw - split)
-  with
-    | Sys_error _ -> raise (Fatal "HEAD not found")
-    | End_of_file -> raise (Fatal "HEAD not initialized")
-
-(* returns the head pointer of the branch *)
-let get_branch branch =
-  let branch_path = ".cml/heads/"^branch in
-  if Sys.file_exists branch_path then
-    try
-      let ic = open_in branch_path in
-      let head = input_line ic in
-      close_in ic;
-      head
-    with
-      | _ -> raise (Fatal ("Could not find branch '"^branch^"'"))
-  else
-    raise (Fatal ("Branch '"^branch^"' does not exist"))
-
-(* returns the index of the branch *)
-let get_branch_index branch =
-  let commit = parse_commit (get_branch branch) in
-  Tree.read_tree "" commit.tree |> Tree.tree_to_index
-
-(* recursively creates branch sub-directories as needed *)
-let rec branch_help (path : string) (branch : string) : out_channel =
-  try
-    let slash = String.index branch '/' in
-    let dir = String.sub branch 0 slash in
-    let prefix = path^dir in
-    if not (Sys.file_exists prefix) then mkdir prefix perm;
-    String.sub branch (slash+1) ((String.length branch) - (slash+1)) |>
-      branch_help (prefix^"/")
-  with
-  | Not_found -> open_out (path^"/"^branch)
-
-(* create a new branch if it doesn't exist *)
-let create_branch (branch : string) (ptr : string) : unit =
-  if (get_branches () |> List.mem branch) then
-    raise (Fatal ("a branch named "^branch^" already exists"))
-  else
-    let _ = validate_branch branch in
-    let ch = begin
-      if String.contains branch '/' then
-        branch_help ".cml/heads/" branch
-      else
-        open_out (".cml/heads/"^branch)
-    end in
-    let _ = output_string ch ptr in close_out ch
-
-(* delete a branch if it exists *)
-let delete_branch (branch : string) : unit =
-  if branch = get_current_branch () then
-    raise (Fatal ("cannot delete branch '"^branch^"'"))
-  else
-    try
-      if (get_branches () |> List.mem branch) then
-        let _ = Sys.remove (".cml/heads/"^branch) in
-        print ("Deleted branch "^branch^"")
-      else
-        raise (Fatal ("branch '"^branch^"' not found"))
-    with
-    | Sys_error _ -> raise (Fatal "cannot perform such an operation")
-
-(* switch current working branch *)
-(* precondition: [branch] exists *)
-let switch_branch (branch : string) (isdetached : bool) : unit =
-  let cur = if isdetached then "" else get_current_branch () in
-  if cur = branch then
-    print ("Already on branch '"^branch^"'")
-  else
-    let ch = open_out ".cml/HEAD" in
-    output_string ch ("heads/"^branch); close_out ch;
-    print ("Switched to branch '"^branch^"'")
-
-(* switches state of repo to state of given commit_hash *)
-let switch_version (is_hard : bool) (commit_hash : string) : unit =
-  let nhead = parse_commit commit_hash in
-  let ntree = Tree.read_tree "" nhead.tree in
-  let nindex = Tree.tree_to_index ntree in
-  let ohead = parse_commit (get_head ()) in
-  let oindex = Tree.read_tree "" ohead.tree |> Tree.tree_to_index in
-  let idx = begin
-    if is_hard then
-      let _ = List.iter (fun (fn, hn) -> Sys.remove fn ) oindex in nindex
-    else oindex
-  end in
-  Tree.recreate_tree "" ntree;
-  remove_empty_dirs "./";
-  set_index idx
->>>>>>> cd3c3c37
-
 (******************************** User Info ***********************************)
 (******************************************************************************)
 
