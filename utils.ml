--- conflicted
+++ resolved
@@ -170,71 +170,6 @@
   with
     Sys_error _ -> raise (Fatal "utils.copy, file not found")
 
-<<<<<<< HEAD
-=======
-(* compress compresses a file/directory
- * takes initial path and final path as arguments.
- *)
-let compress (file_name : string) (dest_path : string) : unit =
-  try begin
-    let ic = open_in file_name in
-    let oc = open_out dest_path in
-    let compress = Cryptokit.Zlib.compress () in
-    Cryptokit.transform_channel compress ic oc;
-    close_in ic;
-    close_out oc
-  end with
-    | _ -> raise (Fatal ("Failure compressing '"^file_name^"'"))
-
-(* returns the compressed [in_string] *)
-let compress_string in_string =
-    Cryptokit.transform_string (Cryptokit.Zlib.compress ()) in_string
-
-(* decompress decompresses a file/directory
- * takes initial and final path as arguments.
- *)
-let decompress (file_name : string) (dest_path : string) : unit =
-  try begin
-    let ic = open_in file_name in
-    let oc = open_out dest_path in
-    let uncompress = Cryptokit.Zlib.uncompress () in
-    Cryptokit.transform_channel uncompress ic oc;
-    close_in ic;
-    close_out oc
-  end with
-    | _ -> raise (Fatal ("Failure uncompressing '"^file_name^"'"))
-
-(* returns the decompressed [in_string] *)
-let decompress_string in_string =
-    Cryptokit.transform_string (Cryptokit.Zlib.uncompress ()) in_string
-
-(* returns the string list of lines in the file_name
- * precondition: file_name exists from the cwd *)
-let parse_lines file_name =
-  let rec acc_lines acc ic =
-    try begin
-      let line = input_line ic in
-      acc_lines (acc@[line]) ic
-    end with
-    | End_of_file -> close_in ic; acc
-    | _ -> raise (Fatal ("Failure reading file '"^file_name^"'"))
-  in
-  try acc_lines [] (open_in file_name) with
-  | _ -> raise (Fatal ("Failure reading file '"^file_name^"'"))
-
-(* returns the string list of lines in the decompressed file given the
- * file_name of a compressed file *)
-let decompress_contents file_name =
-  try begin
-    let decomp_name = file_name^"uncmlpressed" in
-    decompress file_name decomp_name;
-    let file_lines = parse_lines decomp_name in
-    Sys.remove decomp_name;
-    file_lines
-  end with
-  | _ -> raise (Fatal ("Failure decompressing file '"^file_name^"'"))
-
->>>>>>> 6e328b7d
 (* creates a blob object for the given file. Returns the hash. *)
 let create_blob (file_name: string) : string =
   let hsh = hash file_name in
