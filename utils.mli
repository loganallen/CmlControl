(* Utils Module --- helper functions for directory data structure *)

<<<<<<< HEAD
=======

(* a record representing all the information about a commit type.
 * note: pointers in this case are string file names.
 *)
type commit = {
  tree: string;
  author: string;
  date: string;
  message: string;
  parents: string list;
}

(* type blob represents a compressed file object *)
type blob = string

(* type index is a list of mappings from filename to its hash,
 * referred to as the index in git *)
type index = (string * string) list

>>>>>>> cd3c3c37
(***************************** Generic Helpers ********************************)
(******************************************************************************)

(* returns true if the path contains an initialized Cml repo,
 * otherwise returns false *)
val cml_initialized: string -> bool

(* returns true if the current directory (or parent) is an initialized Cml repo,
 * otherwise returns false *)
val cml_initialized_r : string -> bool

(* returns whether the given argument is a flag (if arg is of the form
 * dash [-] followed by any number of characters > 0) *)
val arg_is_flag : string -> bool

(* precondition: [arg] is a flag.
 * postcondition: returns the list of flags from the argument.
 * example: [get_flags_from_arg "-hi" ~ ["h"; "i"]]
 * example: [get_flags_from_arg "--hi" ~ ["hi"]] *)
val get_flags_from_arg : string -> string list

<<<<<<< HEAD
=======
(* recursively delete the empty directories in the cwd *)
val remove_empty_dirs : string -> unit

(************************ Object Creation & Parsing  **************************)
(******************************************************************************)

(* creates a blob object for the given file. Returns the hash. *)
val create_blob: string -> string

(* creates a commit object for the given commit. Returns the hash. *)
val create_commit: string -> string -> string -> string -> string list -> string

(* returns a commit record for the given commit ptr *)
val parse_commit: string -> commit

(* takes a commit hash and returns the index of the commit *)
val get_commit_index: string -> index

(**************************** HEAD Ptr Manipulation ***************************)
(******************************************************************************)

(* returns the current HEAD of the cml repository *)
val get_head: unit -> string

(* sets the HEAD of the cml repository *)
val set_head: string -> unit

(* sets the HEAD of the cml repository to a commit hash *)
val set_detached_head: string -> unit

(* returns the commit hash the head was detached at *)
val get_detached_head: unit -> string

(* returns true if repo currently is in detached head mode, else false *)
val detached_head: unit -> bool

(* returns correct head depending on detached_head mode *)
val get_head_safe : unit -> string

(* returns the HASH of a head of the given branch *)
val get_branch_ptr: string -> string

(* initializes a given commit to a given branch name *)
val set_branch_ptr: string -> string -> unit

(* overwrites file with version added to supplied index
 * if the file is not in the index, do nothing *)
val checkout_file: string -> index -> unit

(***************************** Index Manipulation *****************************)
(******************************************************************************)

(* returns the index which is a list that maps tracked filenames
 * to their most recent hash string value *)
val get_index: unit -> index

(* updates the index by adding a new mapping *)
val update_index: string * string -> index -> index

(* initializes an index in the cml directory *)
val set_index: index -> unit

(* removes [rm_files] list from the index *)
val rm_files_from_idx : string list -> unit

(* removes [rm_files] list from the repository (deletes physical files).
 * the files given must be the path from .cml repo *)
val rm_files_from_repo : string list -> unit

(* adds [add_files] list from the index *)
val add_files_to_idx : string list -> unit

(* creates an index from the given files *)


(****************************** File Fetching *********************************)
(******************************************************************************)

(* returns true if dir is known link, or if is .cml *)
val is_bad_dir: string -> bool

(* returns true if the file is an ignored file *)
val is_ignored_file : string list -> string -> bool

(* returns a list of all files in working repo by absolute path *)
val get_all_files: string list -> string list -> string list

(* returns a list of all files staged (added) for commit *)
val get_staged: index -> index -> string list

(* returns a mapping of changed files to their old obj hashes *)
val get_changed_as_index: string list -> index -> index

(* returns a list of changed files *)
val get_changed: string list -> index -> string list

(* returns a list of untracked files *)
val get_untracked: string list -> index -> string list

(******************************** Branching ***********************************)
(******************************************************************************)

(* validate the branch name *)
val validate_branch: string -> unit

(* returns a list of all branches *)
val get_branches: unit -> string list

(* returns string representation of repo's current branch *)
val get_current_branch: unit -> string

(* returns the head pointer of the branch *)
val get_branch : string -> string

(* returns the index of the branch *)
val get_branch_index : string -> index

(* create a new branch at the specified ptr if it doesn't exist *)
val create_branch: string -> string -> unit
>>>>>>> cd3c3c37


<<<<<<< HEAD

=======
(* switch current working branch *)
(* precondition: [branch] exists *)
val switch_branch: string -> bool -> unit

(* switches state of repo to state of given commit_hash *)
val switch_version: bool -> string -> unit
>>>>>>> cd3c3c37

(******************************** User Info ***********************************)
(******************************************************************************)

(* fetch the user info (username) *)
val get_user_info: unit -> string

(* set the user info (username) *)
val set_user_info: string -> unit<|MERGE_RESOLUTION|>--- conflicted
+++ resolved
@@ -1,27 +1,6 @@
 (* Utils Module --- helper functions for directory data structure *)
 
-<<<<<<< HEAD
-=======
 
-(* a record representing all the information about a commit type.
- * note: pointers in this case are string file names.
- *)
-type commit = {
-  tree: string;
-  author: string;
-  date: string;
-  message: string;
-  parents: string list;
-}
-
-(* type blob represents a compressed file object *)
-type blob = string
-
-(* type index is a list of mappings from filename to its hash,
- * referred to as the index in git *)
-type index = (string * string) list
-
->>>>>>> cd3c3c37
 (***************************** Generic Helpers ********************************)
 (******************************************************************************)
 
@@ -43,141 +22,6 @@
  * example: [get_flags_from_arg "--hi" ~ ["hi"]] *)
 val get_flags_from_arg : string -> string list
 
-<<<<<<< HEAD
-=======
-(* recursively delete the empty directories in the cwd *)
-val remove_empty_dirs : string -> unit
-
-(************************ Object Creation & Parsing  **************************)
-(******************************************************************************)
-
-(* creates a blob object for the given file. Returns the hash. *)
-val create_blob: string -> string
-
-(* creates a commit object for the given commit. Returns the hash. *)
-val create_commit: string -> string -> string -> string -> string list -> string
-
-(* returns a commit record for the given commit ptr *)
-val parse_commit: string -> commit
-
-(* takes a commit hash and returns the index of the commit *)
-val get_commit_index: string -> index
-
-(**************************** HEAD Ptr Manipulation ***************************)
-(******************************************************************************)
-
-(* returns the current HEAD of the cml repository *)
-val get_head: unit -> string
-
-(* sets the HEAD of the cml repository *)
-val set_head: string -> unit
-
-(* sets the HEAD of the cml repository to a commit hash *)
-val set_detached_head: string -> unit
-
-(* returns the commit hash the head was detached at *)
-val get_detached_head: unit -> string
-
-(* returns true if repo currently is in detached head mode, else false *)
-val detached_head: unit -> bool
-
-(* returns correct head depending on detached_head mode *)
-val get_head_safe : unit -> string
-
-(* returns the HASH of a head of the given branch *)
-val get_branch_ptr: string -> string
-
-(* initializes a given commit to a given branch name *)
-val set_branch_ptr: string -> string -> unit
-
-(* overwrites file with version added to supplied index
- * if the file is not in the index, do nothing *)
-val checkout_file: string -> index -> unit
-
-(***************************** Index Manipulation *****************************)
-(******************************************************************************)
-
-(* returns the index which is a list that maps tracked filenames
- * to their most recent hash string value *)
-val get_index: unit -> index
-
-(* updates the index by adding a new mapping *)
-val update_index: string * string -> index -> index
-
-(* initializes an index in the cml directory *)
-val set_index: index -> unit
-
-(* removes [rm_files] list from the index *)
-val rm_files_from_idx : string list -> unit
-
-(* removes [rm_files] list from the repository (deletes physical files).
- * the files given must be the path from .cml repo *)
-val rm_files_from_repo : string list -> unit
-
-(* adds [add_files] list from the index *)
-val add_files_to_idx : string list -> unit
-
-(* creates an index from the given files *)
-
-
-(****************************** File Fetching *********************************)
-(******************************************************************************)
-
-(* returns true if dir is known link, or if is .cml *)
-val is_bad_dir: string -> bool
-
-(* returns true if the file is an ignored file *)
-val is_ignored_file : string list -> string -> bool
-
-(* returns a list of all files in working repo by absolute path *)
-val get_all_files: string list -> string list -> string list
-
-(* returns a list of all files staged (added) for commit *)
-val get_staged: index -> index -> string list
-
-(* returns a mapping of changed files to their old obj hashes *)
-val get_changed_as_index: string list -> index -> index
-
-(* returns a list of changed files *)
-val get_changed: string list -> index -> string list
-
-(* returns a list of untracked files *)
-val get_untracked: string list -> index -> string list
-
-(******************************** Branching ***********************************)
-(******************************************************************************)
-
-(* validate the branch name *)
-val validate_branch: string -> unit
-
-(* returns a list of all branches *)
-val get_branches: unit -> string list
-
-(* returns string representation of repo's current branch *)
-val get_current_branch: unit -> string
-
-(* returns the head pointer of the branch *)
-val get_branch : string -> string
-
-(* returns the index of the branch *)
-val get_branch_index : string -> index
-
-(* create a new branch at the specified ptr if it doesn't exist *)
-val create_branch: string -> string -> unit
->>>>>>> cd3c3c37
-
-
-<<<<<<< HEAD
-
-=======
-(* switch current working branch *)
-(* precondition: [branch] exists *)
-val switch_branch: string -> bool -> unit
-
-(* switches state of repo to state of given commit_hash *)
-val switch_version: bool -> string -> unit
->>>>>>> cd3c3c37
-
 (******************************** User Info ***********************************)
 (******************************************************************************)
 
