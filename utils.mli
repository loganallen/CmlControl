(* Utils Module --- helper functions for directory data structure *)


(* a record representing all the information about a commit type.
 * note: pointers in this case are string file names.
 *)
type commit = {
  author: string;
  message: string;
  tree: string;
  parent: string;
}

(* type blob represents a compressed file object *)
type blob = string

(* type index is a list of mappings from filename to its hash,
 * referred to as the index in git *)
type index = (string * string) list

(* Fatal exception for internal cml execution errors *)
exception Fatal of string

(***************************** Generic Helpers ********************************)
(******************************************************************************)

(* returns the option path to the nearest .cml directory from the cwd
 * (current working directory). *)
 val cml_path : string -> string option

(* returns true if the path contains an initialized Cml repo,
 * otherwise returns false *)
val cml_initialized: string -> bool

(* returns true if the current directory (or parent) is an initialized Cml repo,
 * otherwise returns false *)
val cml_initialized_r : string -> bool

(* ($) is an infix operator for appending a char to a string *)
val ($): string -> char -> string

(* sets the cwd (current working directory) to the nearest .cml directory.
 * Raises Fatal exception if directory is not a Cml repository
 * (or any of the parent directories) *)
val chdir_to_cml : unit -> unit

<<<<<<< HEAD
(* returns true if [name] is a file or directory name in [path] *)
val path_contains_name : string -> string -> bool

(* returns true if [sub] is a substring of [str] *)
val string_contains : string -> string -> bool

(* returns [str] without [sub] *)
val remove_from_string : string -> string -> string
=======
(* returns the path of an object represented by hash
 * precondition: hash is a valid  40 char string
 * postcondition: get_object_path raise Fatal if hash doens't exist *)
 val get_object_path : string -> string
>>>>>>> d9c418e1

(************************* File Compression & Hashing *************************)
(******************************************************************************)

(* hash returns a SHA-1 hash of a given input *)
val hash : string -> string

(* copy creates copy of a file in a new destination *)
val copy: string -> string -> unit

(* compress compresses a file/directory
 * takes initial path and final path as arguments.
 *)
val compress: string -> string -> unit

(* decompress decompresses a file/directory
 * takes initial and final path as arguments.
 *)
val decompress: string -> string -> unit

(* creates a blob object for the given file. Returns the hash. *)
val create_blob: string -> string

(* creates a commit object for the given commit. Returns the hash. *)
val create_commit: string -> string -> string -> string -> string

(* returns a commit record for the given commit ptr *)
val parse_commit: string -> commit

(**************************** HEAD Ptr Manipulation ***************************)
(******************************************************************************)

(* returns the current HEAD of the cml repository *)
val get_head: unit -> string

(* sets the HEAD of the cml repository *)
val set_head: string -> unit

(* returns the HASH of a head of the given branch *)
val get_branch_ptr: string -> string

(* initializes a given commit to a given branch name *)
val set_branch_ptr: string -> string -> unit

(* returns a list of all versions of HEAD *)
val get_versions: unit -> string list

(* go to an old version of HEAD *)
(* precondition: [version] of HEAD exists *)
val switch_version: string -> unit

(***************************** Index Manipulation *****************************)
(******************************************************************************)

(* returns the index which is a list that maps tracked filenames
 * to their most recent hash string value *)
val get_index: unit -> index

(* updates the index by adding a new mapping *)
val update_index: string * string -> index -> index

(* initializes an index in the cml directory *)
val set_index: index -> unit

(****************************** File Fetching *********************************)
(******************************************************************************)

(* returns true if dir is known link, or if is .cml *)
val is_bad_dir: string -> bool

(* returns a list of all files in working repo by absolute path *)
val get_all_files: string list -> string list -> string list

(* returns a list of all files staged (added) for commit *)
val get_staged: index -> index -> string list

(* returns a list of changed files *)
val get_changed: string list -> index -> string list

(* returns a list of untracked files *)
val get_untracked: string list -> index -> string list

(******************************** Branching ***********************************)
(******************************************************************************)

(* validate the branch name *)
val validate_branch: string -> unit

(* returns a list of all branches *)
val get_branches: unit -> string list

(* returns string representation of repo's current branch *)
val get_current_branch: unit -> string

(* recursively creates branch sub-directories as needed *)
val branch_help: string -> string -> unit

(* create a new branch if it doesn't exist *)
val create_branch: string -> unit

(* delete a branch if it exists *)
val delete_branch: string -> unit

(* switch current working branch *)
(* precondition: [branch] exists *)
val switch_branch: string -> unit

(******************************** User Info ***********************************)
(******************************************************************************)

(* fetch the user info (username) *)
val get_user_info: unit -> string

(* set the user info (username) *)
val set_user_info: string -> unit<|MERGE_RESOLUTION|>--- conflicted
+++ resolved
@@ -44,7 +44,6 @@
  * (or any of the parent directories) *)
 val chdir_to_cml : unit -> unit
 
-<<<<<<< HEAD
 (* returns true if [name] is a file or directory name in [path] *)
 val path_contains_name : string -> string -> bool
 
@@ -53,12 +52,11 @@
 
 (* returns [str] without [sub] *)
 val remove_from_string : string -> string -> string
-=======
+
 (* returns the path of an object represented by hash
  * precondition: hash is a valid  40 char string
  * postcondition: get_object_path raise Fatal if hash doens't exist *)
  val get_object_path : string -> string
->>>>>>> d9c418e1
 
 (************************* File Compression & Hashing *************************)
 (******************************************************************************)
