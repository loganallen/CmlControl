--- conflicted
+++ resolved
@@ -188,12 +188,6 @@
         get_index () |> checkout_file arg
       else if st <> [] || ch <> [] then
         invalid_cml_state st ch
-<<<<<<< HEAD
-      else if (get_branches () |> List.mem arg) then
-        if switch_branch arg isdetached then
-        get_branch_ptr arg |> switch_version true else ()
-      else
-=======
       else if (get_branches () |> List.mem arg) then begin
         if arg = get_current_branch () then
           print ("Already on branch '"^arg^"'")
@@ -208,11 +202,10 @@
             print_endline "fatal: The following untracked working tree files would be overwritten by checkout:";
             List.iter (fun fn -> print_indent fn "r" 3) conflicting_files
           end else begin
-            get_branch_ptr arg |> switch_version;
+            get_branch_ptr arg |> switch_version true;
             switch_branch arg isdetached
           end
       end else
->>>>>>> fc7fd2b5
         try
           if isdetached && arg = get_detached_head () then
             print ("Already detached HEAD at " ^ arg)
@@ -543,7 +536,7 @@
   in
   let commit = parse_commit head_hash in   (* parse_commit does validation *)
   if List.mem "hard" flags then begin
-    switch_version head_hash;
+    switch_version true head_hash;
     set_head head_hash
   end else
     set_head head_hash;
@@ -601,7 +594,7 @@
           let user = get_user_info () in
           let tm = time () |> localtime |> Time.get_time in
           let head = get_head () in
-          let commit = create_commit new_tree user tm "Stash" head in
+          let commit = create_commit new_tree user tm "Stash" [head] in
           switch_version true head;
           let oc = open_out ".cml/stash" in
           output_string oc commit;
